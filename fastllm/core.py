--- conflicted
+++ resolved
@@ -68,6 +68,10 @@
     request_limit: Optional[int] = None  # Rate limit for requests per minute
     window_tokens: int = 0  # Tokens in current rate limit window
     window_requests: int = 0  # Requests in current rate limit window
+    token_limit: Optional[int] = None  # Rate limit for tokens per minute
+    request_limit: Optional[int] = None  # Rate limit for requests per minute
+    window_tokens: int = 0  # Tokens in current rate limit window
+    window_requests: int = 0  # Requests in current rate limit window
 
     @property
     def elapsed_time(self) -> float:
@@ -90,6 +94,22 @@
         if self.requests_completed == 0:
             return 0.0
         return self.cache_hits / self.requests_completed
+
+    @property
+    def token_saturation(self) -> float:
+        """Calculate token usage saturation (0.0 to 1.0)."""
+        if not self.token_limit or self.elapsed_time == 0:
+            return 0.0
+        tokens_per_minute = (self.window_tokens / self.elapsed_time) * 60
+        return tokens_per_minute / self.token_limit
+
+    @property
+    def request_saturation(self) -> float:
+        """Calculate request rate saturation (0.0 to 1.0)."""
+        if not self.request_limit or self.elapsed_time == 0:
+            return 0.0
+        requests_per_minute = (self.window_requests / self.elapsed_time) * 60
+        return requests_per_minute / self.request_limit
 
     @property
     def token_saturation(self) -> float:
@@ -115,6 +135,10 @@
         self.requests_completed += 1
         if is_cache_hit:
             self.cache_hits += 1
+        else:
+            # Only update window stats for non-cache hits
+            self.window_tokens += prompt_tokens + completion_tokens
+            self.window_requests += 1
         else:
             # Only update window stats for non-cache hits
             self.window_tokens += prompt_tokens + completion_tokens
@@ -284,6 +308,7 @@
         self.retry_delay = retry_delay
         self.show_progress = show_progress
         self.cache = caching_provider
+        self.cache = caching_provider
 
     def _calculate_chunk_size(self) -> int:
         """Calculate optimal chunk size based on concurrency.
@@ -340,13 +365,11 @@
             request_id = compute_request_hash(request)
             request['_request_id'] = request_id
 
-<<<<<<< HEAD
         # Check cache first if available
-=======
-        # Check if response is already cached
->>>>>>> ed026b84
         if self.cache is not None:
             try:
+                if await self.cache.exists(request_id):
+                    cached_response = await self.cache.get(request_id)
                 if await self.cache.exists(request_id):
                     cached_response = await self.cache.get(request_id)
                     wrapped = ResponseWrapper(cached_response, request_id, order_id)
@@ -391,7 +414,6 @@
                         wrapped.usage.completion_tokens,
                         is_cache_hit=False
                     )
-<<<<<<< HEAD
 
                 # Cache successful response
                 if self.cache is not None:
@@ -400,15 +422,6 @@
                     except Exception as e:
                         logger.warning(f"Cache write error: {str(e)}")
                 
-=======
-                # Only cache after successful processing
-                if self.cache is not None:
-                    try:
-                        await self.cache.put(request_id, response)
-                    except Exception:
-                        # If caching fails, we can still return the response
-                        pass
->>>>>>> ed026b84
                 return wrapped
 
             except Exception as e:
@@ -502,17 +515,31 @@
             # Re-raise provider errors as is
             raise e
 
+    async def _make_provider_request(
+        self,
+        client: Optional[httpx.AsyncClient],
+        request: LLMRequest,
+    ) -> LLMResponse:
+        """Make a single request to the provider."""
+        try:
+            response_dict = await self.provider.make_request(client, request, self.timeout)
+            # Add required fields
+            response_dict["request_id"] = id(request)
+            response_dict["provider"] = request.provider
+            response_dict["raw_response"] = {"provider_response": response_dict.copy()}
+            return LLMResponse.from_dict(response_dict)
+        except Exception as e:
+            # Re-raise provider errors as is
+            raise e
+
 
 class RequestBatch(AbstractContextManager):
     """A batch of requests to be processed together."""
+    """A batch of requests to be processed together."""
 
     def __init__(self):
         self.requests = []
-<<<<<<< HEAD
         self._next_order_id = 0
-=======
-        self._next_id = 0
->>>>>>> ed026b84
 
     def __enter__(self):
         return self
@@ -524,7 +551,6 @@
         return len(self.requests)
 
     def _add_request(self, request: dict[str, Any]) -> str:
-<<<<<<< HEAD
         """Add a request to the batch and return its request ID (cache key).
         
         Args:
@@ -555,24 +581,10 @@
         for batch in batches:
             merged.requests.extend(batch.requests)
         return merged
-=======
-        """Add a request to the batch and return its ID."""
-        request_id = str(self._next_id)
-        self._next_id += 1
-        self.requests.append(request)
-        return request_id
->>>>>>> ed026b84
-
-    @classmethod
-    def merge(cls, batches: list["RequestBatch"]) -> "RequestBatch":
-        """Merge multiple request batches into a single batch."""
-        merged = cls()
-        for batch in batches:
-            merged.requests.extend(batch.requests)
-        return merged
 
     @property
     def chat(self):
+        """Access chat completion methods."""
         """Access chat completion methods."""
         return self.Chat(self)
 
